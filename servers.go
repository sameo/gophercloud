// TODO(sfalvo): Remove Rackspace-specific Server structure fields and refactor them into a provider-specific access method.
// Be sure to update godocs accordingly.

package gophercloud

import (
	"fmt"
	"github.com/racker/perigee"
	"strings"
)

// genericServersProvider structures provide the implementation for generic OpenStack-compatible
// CloudServersProvider interfaces.
type genericServersProvider struct {
	// endpoint refers to the provider's API endpoint base URL.  This will be used to construct
	// and issue queries.
	endpoint string

	// Test context (if any) in which to issue requests.
	context *Context

	// access associates this API provider with a set of credentials,
	// which may be automatically renewed if they near expiration.
	access AccessProvider
}

// See the CloudServersProvider interface for details.
func (gcp *genericServersProvider) ListServersLinksOnly() ([]Server, error) {
	var ss []Server

	err := gcp.context.WithReauth(gcp.access, func() error {
		url := gcp.endpoint + "/servers"
		return perigee.Get(url, perigee.Options{
			CustomClient: gcp.context.httpClient,
			Results:      &struct{ Servers *[]Server }{&ss},
			MoreHeaders: map[string]string{
				"X-Auth-Token": gcp.access.AuthToken(),
			},
		})
	})
	return ss, err
}

// See the CloudServersProvider interface for details.
func (gcp *genericServersProvider) ListServers() ([]Server, error) {
	var ss []Server

	err := gcp.context.WithReauth(gcp.access, func() error {
		url := gcp.endpoint + "/servers/detail"
		return perigee.Get(url, perigee.Options{
			CustomClient: gcp.context.httpClient,
			Results:      &struct{ Servers *[]Server }{&ss},
			MoreHeaders: map[string]string{
				"X-Auth-Token": gcp.access.AuthToken(),
			},
		})
	})
	return ss, err
}

// See the CloudServersProvider interface for details.
func (gsp *genericServersProvider) ServerById(id string) (*Server, error) {
	var s *Server

	err := gsp.context.WithReauth(gsp.access, func() error {
		url := gsp.endpoint + "/servers/" + id
		return perigee.Get(url, perigee.Options{
			Results: &struct{ Server **Server }{&s},
			MoreHeaders: map[string]string{
				"X-Auth-Token": gsp.access.AuthToken(),
			},
			OkCodes: []int{200},
		})
	})
	return s, err
}

// See the CloudServersProvider interface for details.
func (gsp *genericServersProvider) CreateServer(ns NewServer) (*NewServer, error) {
	var s *NewServer

	err := gsp.context.WithReauth(gsp.access, func() error {
		ep := gsp.endpoint + "/servers"
		return perigee.Post(ep, perigee.Options{
			ReqBody: &struct {
				Server *NewServer `json:"server"`
			}{&ns},
			Results: &struct{ Server **NewServer }{&s},
			MoreHeaders: map[string]string{
				"X-Auth-Token": gsp.access.AuthToken(),
			},
			OkCodes: []int{202},
		})
	})

	return s, err
}

// See the CloudServersProvider interface for details.
func (gsp *genericServersProvider) DeleteServerById(id string) error {
	err := gsp.context.WithReauth(gsp.access, func() error {
		url := gsp.endpoint + "/servers/" + id
		return perigee.Delete(url, perigee.Options{
			MoreHeaders: map[string]string{
				"X-Auth-Token": gsp.access.AuthToken(),
			},
			OkCodes: []int{204},
		})
	})
	return err
}

// See the CloudServersProvider interface for details.
func (gsp *genericServersProvider) SetAdminPassword(id, pw string) error {
	err := gsp.context.WithReauth(gsp.access, func() error {
		url := fmt.Sprintf("%s/servers/%s/action", gsp.endpoint, id)
		return perigee.Post(url, perigee.Options{
			ReqBody: &struct {
				ChangePassword struct {
					AdminPass string `json:"adminPass"`
				} `json:"changePassword"`
			}{
				struct {
					AdminPass string `json:"adminPass"`
				}{pw},
			},
			OkCodes: []int{202},
			MoreHeaders: map[string]string{
				"X-Auth-Token": gsp.access.AuthToken(),
			},
		})
	})
	return err
}

// See the CloudServersProvider interface for details.
func (gsp *genericServersProvider) ResizeServer(id, newName, newFlavor, newDiskConfig string) error {
	err := gsp.context.WithReauth(gsp.access, func() error {
		url := fmt.Sprintf("%s/servers/%s/action", gsp.endpoint, id)
		rr := ResizeRequest{
			Name:       newName,
			FlavorRef:  newFlavor,
			DiskConfig: newDiskConfig,
		}
		return perigee.Post(url, perigee.Options{
			ReqBody: &struct {
				Resize ResizeRequest `json:"resize"`
			}{rr},
			OkCodes: []int{202},
			MoreHeaders: map[string]string{
				"X-Auth-Token": gsp.access.AuthToken(),
			},
		})
	})
	return err
}

// See the CloudServersProvider interface for details.
func (gsp *genericServersProvider) RevertResize(id string) error {
	err := gsp.context.WithReauth(gsp.access, func() error {
		url := fmt.Sprintf("%s/servers/%s/action", gsp.endpoint, id)
		return perigee.Post(url, perigee.Options{
			ReqBody: &struct {
				RevertResize *int `json:"revertResize"`
			}{nil},
			OkCodes: []int{202},
			MoreHeaders: map[string]string{
				"X-Auth-Token": gsp.access.AuthToken(),
			},
		})
	})
	return err
}

// See the CloudServersProvider interface for details.
func (gsp *genericServersProvider) ConfirmResize(id string) error {
	err := gsp.context.WithReauth(gsp.access, func() error {
		url := fmt.Sprintf("%s/servers/%s/action", gsp.endpoint, id)
		return perigee.Post(url, perigee.Options{
			ReqBody: &struct {
				ConfirmResize *int `json:"confirmResize"`
			}{nil},
			OkCodes: []int{204},
			MoreHeaders: map[string]string{
				"X-Auth-Token": gsp.access.AuthToken(),
			},
		})
	})
	return err
}

// See the CloudServersProvider interface for details
func (gsp *genericServersProvider) RebootServer(id string, hard bool) error {
	return gsp.context.WithReauth(gsp.access, func() error {
		url := fmt.Sprintf("%s/servers/%s/action", gsp.endpoint, id)
		types := map[bool]string{false: "SOFT", true: "HARD"}
		return perigee.Post(url, perigee.Options{
			ReqBody: &struct {
				Reboot struct {
					Type string `json:"type"`
				} `json:"reboot"`
			}{
				struct {
					Type string `json:"type"`
				}{types[hard]},
			},
			OkCodes: []int{202},
			MoreHeaders: map[string]string{
				"X-Auth-Token": gsp.access.AuthToken(),
			},
		})
	})
}

// See the CloudServersProvider interface for details
func (gsp *genericServersProvider) RescueServer(id string) (string, error) {
	var pw *string

	err := gsp.context.WithReauth(gsp.access, func() error {
		url := fmt.Sprintf("%s/servers/%s/action", gsp.endpoint, id)
		return perigee.Post(url, perigee.Options{
			ReqBody: &struct {
				Rescue string `json:"rescue"`
			}{"none"},
			MoreHeaders: map[string]string{
				"X-Auth-Token": gsp.access.AuthToken(),
			},
			Results: &struct {
				AdminPass **string `json:"adminPass"`
			}{&pw},
		})
	})
	return *pw, err
}

// See the CloudServersProvider interface for details
func (gsp *genericServersProvider) UnrescueServer(id string) error {
	return gsp.context.WithReauth(gsp.access, func() error {
		url := fmt.Sprintf("%s/servers/%s/action", gsp.endpoint, id)
		return perigee.Post(url, perigee.Options{
			ReqBody: &struct {
				Unrescue *int `json:"unrescue"`
			}{nil},
			MoreHeaders: map[string]string{
				"X-Auth-Token": gsp.access.AuthToken(),
			},
			OkCodes: []int{202},
		})
	})
}

// See the CloudServersProvider interface for details
func (gsp *genericServersProvider) UpdateServer(id string, changes NewServerSettings) (*Server, error) {
	var svr *Server
	err := gsp.context.WithReauth(gsp.access, func() error {
		url := fmt.Sprintf("%s/servers/%s", gsp.endpoint, id)
		return perigee.Put(url, perigee.Options{
			ReqBody: &struct {
				Server NewServerSettings `json:"server"`
			}{changes},
			MoreHeaders: map[string]string{
				"X-Auth-Token": gsp.access.AuthToken(),
			},
			Results: &struct {
				Server **Server `json:"server"`
			}{&svr},
		})
	})
	return svr, err
}

// See the CloudServersProvider interface for details.
func (gsp *genericServersProvider) RebuildServer(id string, ns NewServer) (*Server, error) {
	var s *Server

	err := gsp.context.WithReauth(gsp.access, func() error {
		ep := fmt.Sprintf("%s/servers/%s/action", gsp.endpoint, id)
		return perigee.Post(ep, perigee.Options{
			ReqBody: &struct {
				Rebuild *NewServer `json:"rebuild"`
			}{&ns},
			Results: &struct{ Server **Server }{&s},
			MoreHeaders: map[string]string{
				"X-Auth-Token": gsp.access.AuthToken(),
			},
			OkCodes: []int{202},
		})
	})

	return s, err
}

// See the CloudServersProvider interface for details.
func (gsp *genericServersProvider) ListAddresses(id string) (AddressSet, error) {
	var pas *AddressSet
	var statusCode int

	err := gsp.context.WithReauth(gsp.access, func() error {
		ep := fmt.Sprintf("%s/servers/%s/ips", gsp.endpoint, id)
		return perigee.Get(ep, perigee.Options{
			Results: &struct{ Addresses **AddressSet }{&pas},
			MoreHeaders: map[string]string{
				"X-Auth-Token": gsp.access.AuthToken(),
			},
			OkCodes:    []int{200, 203},
			StatusCode: &statusCode,
		})
	})

	if err != nil {
		if statusCode == 203 {
			err = WarnUnauthoritative
		}
	}

	return *pas, err
}

// See the CloudServersProvider interface for details.
func (gsp *genericServersProvider) ListAddressesByNetwork(id, networkLabel string) (NetworkAddress, error) {
	pas := make(NetworkAddress)
	var statusCode int

	err := gsp.context.WithReauth(gsp.access, func() error {
		ep := fmt.Sprintf("%s/servers/%s/ips/%s", gsp.endpoint, id, networkLabel)
		return perigee.Get(ep, perigee.Options{
			Results: &pas,
			MoreHeaders: map[string]string{
				"X-Auth-Token": gsp.access.AuthToken(),
			},
			OkCodes:    []int{200, 203},
			StatusCode: &statusCode,
		})
	})

	if err != nil {
		if statusCode == 203 {
			err = WarnUnauthoritative
		}
	}

	return pas, err
}

// See the CloudServersProvider interface for details.
func (gsp *genericServersProvider) CreateImage(id string, ci CreateImage) (string, error) {
	response, err := gsp.context.ResponseWithReauth(gsp.access, func() (*perigee.Response, error) {
		ep := fmt.Sprintf("%s/servers/%s/action", gsp.endpoint, id)
		return perigee.Request("POST", ep, perigee.Options{
			ReqBody: &struct {
				CreateImage *CreateImage `json:"createImage"`
			}{&ci},
			MoreHeaders: map[string]string{
				"X-Auth-Token": gsp.access.AuthToken(),
			},
			OkCodes: []int{200, 202},
		})
	})

	if err != nil {
		return "", err
	}
	location, err := response.HttpResponse.Location()
	if err != nil {
		return "", err
	}

	// Return the last element of the location which is the image id
	locationArr := strings.Split(location.Path, "/")
	return locationArr[len(locationArr)-1], err
}

// See the CloudServersProvider interface for details.
func (gsp *genericServersProvider) ListSecurityGroups() ([]SecurityGroup, error) {
	var sgs []SecurityGroup

	err := gsp.context.WithReauth(gsp.access, func() error {
		ep := fmt.Sprintf("%s/os-security-groups", gsp.endpoint)
		return perigee.Get(ep, perigee.Options{
			MoreHeaders: map[string]string{
				"X-Auth-Token": gsp.access.AuthToken(),
			},
			Results: &struct {
				SecurityGroups *[]SecurityGroup `json:"security_groups"`
			}{&sgs},
		})
	})
	return sgs, err
}

// See the CloudServersProvider interface for details.
func (gsp *genericServersProvider) CreateSecurityGroup(desired SecurityGroup) (*SecurityGroup, error) {
	var actual *SecurityGroup

	err := gsp.context.WithReauth(gsp.access, func() error {
		ep := fmt.Sprintf("%s/os-security-groups", gsp.endpoint)
		return perigee.Post(ep, perigee.Options{
			ReqBody: struct {
				AddSecurityGroup SecurityGroup `json:"security_group"`
			}{desired},
			MoreHeaders: map[string]string{
				"X-Auth-Token": gsp.access.AuthToken(),
			},
			Results: &struct {
				SecurityGroup **SecurityGroup `json:"security_group"`
			}{&actual},
		})
	})
	return actual, err
}

// See the CloudServersProvider interface for details.
func (gsp *genericServersProvider) ListSecurityGroupsByServerId(id string) ([]SecurityGroup, error) {
	var sgs []SecurityGroup

	err := gsp.context.WithReauth(gsp.access, func() error {
		ep := fmt.Sprintf("%s/servers/%s/os-security-groups", gsp.endpoint, id)
		return perigee.Get(ep, perigee.Options{
			MoreHeaders: map[string]string{
				"X-Auth-Token": gsp.access.AuthToken(),
			},
			Results: &struct {
				SecurityGroups *[]SecurityGroup `json:"security_groups"`
			}{&sgs},
		})
	})
	return sgs, err
}

// See the CloudServersProvider interface for details.
func (gsp *genericServersProvider) SecurityGroupById(id int) (*SecurityGroup, error) {
	var actual *SecurityGroup

	err := gsp.context.WithReauth(gsp.access, func() error {
		ep := fmt.Sprintf("%s/os-security-groups/%d", gsp.endpoint, id)
		return perigee.Get(ep, perigee.Options{
			MoreHeaders: map[string]string{
				"X-Auth-Token": gsp.access.AuthToken(),
			},
			Results: &struct {
				SecurityGroup **SecurityGroup `json:"security_group"`
			}{&actual},
		})
	})
	return actual, err
}

// See the CloudServersProvider interface for details.
func (gsp *genericServersProvider) DeleteSecurityGroupById(id int) error {
	err := gsp.context.WithReauth(gsp.access, func() error {
		ep := fmt.Sprintf("%s/os-security-groups/%d", gsp.endpoint, id)
		return perigee.Delete(ep, perigee.Options{
			MoreHeaders: map[string]string{
				"X-Auth-Token": gsp.access.AuthToken(),
			},
			OkCodes: []int{202},
		})
	})
	return err
}

// See the CloudServersProvider interface for details.
func (gsp *genericServersProvider) ListDefaultSGRules() ([]SGRule, error) {
	var sgrs []SGRule
	err := gsp.context.WithReauth(gsp.access, func() error {
		ep := fmt.Sprintf("%s/os-security-group-default-rules", gsp.endpoint)
		return perigee.Get(ep, perigee.Options{
			MoreHeaders: map[string]string{
				"X-Auth-Token": gsp.access.AuthToken(),
			},
			Results: &struct{Security_group_default_rules *[]SGRule}{&sgrs},
		})
	})
	return sgrs, err
}

// See the CloudServersProvider interface for details.
func (gsp *genericServersProvider) CreateDefaultSGRule(r SGRule) (*SGRule, error) {
	var sgr *SGRule
	err := gsp.context.WithReauth(gsp.access, func() error {
		ep := fmt.Sprintf("%s/os-security-group-default-rules", gsp.endpoint)
		return perigee.Post(ep, perigee.Options{
			MoreHeaders: map[string]string{
				"X-Auth-Token": gsp.access.AuthToken(),
			},
			Results: &struct{Security_group_default_rule **SGRule}{&sgr},
			ReqBody: struct{Security_group_default_rule SGRule `json:"security_group_default_rule"`}{r},
		})
	})
	return sgr, err
}

// See the CloudServersProvider interface for details.
func (gsp *genericServersProvider) GetSGRule(id string) (*SGRule, error) {
	var sgr *SGRule
	err := gsp.context.WithReauth(gsp.access, func() error {
		ep := fmt.Sprintf("%s/os-security-group-default-rules/%s", gsp.endpoint, id)
		return perigee.Get(ep, perigee.Options{
			MoreHeaders: map[string]string{
				"X-Auth-Token": gsp.access.AuthToken(),
			},
			Results: &struct{Security_group_default_rule **SGRule}{&sgr},
		})
	})
	return sgr, err
}

// SecurityGroup provides a description of a security group, including all its rules.
type SecurityGroup struct {
	Description string   `json:"description,omitempty"`
	Id          int      `json:"id,omitempty"`
	Name        string   `json:"name,omitempty"`
	Rules       []SGRule `json:"rules,omitempty"`
	TenantId    string   `json:"tenant_id,omitempty"`
}

// SGRule encapsulates a single rule which applies to a security group.
// This definition is just a guess, based on the documentation found in another extension here: http://docs.openstack.org/api/openstack-compute/2/content/GET_os-security-group-default-rules-v2_listSecGroupDefaultRules_v2__tenant_id__os-security-group-rules_ext-os-security-group-default-rules.html
type SGRule struct {
	FromPort   int                    `json:"from_port,omitempty"`
	Id         int                    `json:"id,omitempty"`
	IpProtocol string                 `json:"ip_protocol,omitempty"`
	IpRange    map[string]interface{} `json:"ip_range,omitempty"`
	ToPort     int                    `json:"to_port,omitempty"`
}

// RaxBandwidth provides measurement of server bandwidth consumed over a given audit interval.
type RaxBandwidth struct {
	AuditPeriodEnd    string `json:"audit_period_end"`
	AuditPeriodStart  string `json:"audit_period_start"`
	BandwidthInbound  int64  `json:"bandwidth_inbound"`
	BandwidthOutbound int64  `json:"bandwidth_outbound"`
	Interface         string `json:"interface"`
}

// A VersionedAddress denotes either an IPv4 or IPv6 (depending on version indicated)
// address.
type VersionedAddress struct {
	Addr    string `json:"addr"`
	Version int    `json:"version"`
}

// An AddressSet provides a set of public and private IP addresses for a resource.
// Each address has a version to identify if IPv4 or IPv6.
type AddressSet struct {
	Public  []VersionedAddress `json:"public"`
	Private []VersionedAddress `json:"private"`
}

type NetworkAddress map[string][]VersionedAddress

// Server records represent (virtual) hardware instances (not configurations) accessible by the user.
//
// The AccessIPv4 / AccessIPv6 fields provides IP addresses for the server in the IPv4 or IPv6 format, respectively.
//
// Addresses provides addresses for any attached isolated networks.
// The version field indicates whether the IP address is version 4 or 6.
//
// Created tells when the server entity was created.
//
// The Flavor field includes the flavor ID and flavor links.
//
// The compute provisioning algorithm has an anti-affinity property that
// attempts to spread customer VMs across hosts.
// Under certain situations,
// VMs from the same customer might be placed on the same host.
// The HostId field represents the host your server runs on and
// can be used to determine this scenario if it is relevant to your application.
// Note that HostId is unique only per account; it is not globally unique.
//
// Id provides the server's unique identifier.
// This field must be treated opaquely.
//
// Image indicates which image is installed on the server.
//
// Links provides one or more means of accessing the server.
//
// Metadata provides a small key-value store for application-specific information.
//
// Name provides a human-readable name for the server.
//
// Progress indicates how far along it is towards being provisioned.
// 100 represents complete, while 0 represents just beginning.
//
// Status provides an indication of what the server's doing at the moment.
// A server will be in ACTIVE state if it's ready for use.
//
// OsDcfDiskConfig indicates the server's boot volume configuration.
// Valid values are:
//     AUTO
//     ----
//     The server is built with a single partition the size of the target flavor disk.
//     The file system is automatically adjusted to fit the entire partition.
//     This keeps things simple and automated.
//     AUTO is valid only for images and servers with a single partition that use the EXT3 file system.
//     This is the default setting for applicable Rackspace base images.
//
//     MANUAL
//     ------
//     The server is built using whatever partition scheme and file system is in the source image.
//     If the target flavor disk is larger,
//     the remaining disk space is left unpartitioned.
//     This enables images to have non-EXT3 file systems, multiple partitions, and so on,
//     and enables you to manage the disk configuration.
//
// RaxBandwidth provides measures of the server's inbound and outbound bandwidth per interface.
//
// OsExtStsPowerState provides an indication of the server's power.
// This field appears to be a set of flag bits:
//
//           ... 4  3   2   1   0
//         +--//--+---+---+---+---+
//         | .... | 0 | S | 0 | I |
//         +--//--+---+---+---+---+
//                      |       |
//                      |       +---  0=Instance is down.
//                      |             1=Instance is up.
//                      |
//                      +-----------  0=Server is switched ON.
//                                    1=Server is switched OFF.
//                                    (note reverse logic.)
//
// Unused bits should be ignored when read, and written as 0 for future compatibility.
//
// OsExtStsTaskState and OsExtStsVmState work together
// to provide visibility in the provisioning process for the instance.
// Consult Rackspace documentation at
// http://docs.rackspace.com/servers/api/v2/cs-devguide/content/ch_extensions.html#ext_status
// for more details.  It's too lengthy to include here.
type Server struct {
	AccessIPv4         string            `json:"accessIPv4"`
	AccessIPv6         string            `json:"accessIPv6"`
	Addresses          AddressSet        `json:"addresses"`
	Created            string            `json:"created"`
	Flavor             FlavorLink        `json:"flavor"`
	HostId             string            `json:"hostId"`
	Id                 string            `json:"id"`
	Image              ImageLink         `json:"image"`
	Links              []Link            `json:"links"`
	Metadata           map[string]string `json:"metadata"`
	Name               string            `json:"name"`
	Progress           int               `json:"progress"`
	Status             string            `json:"status"`
	TenantId           string            `json:"tenant_id"`
	Updated            string            `json:"updated"`
	UserId             string            `json:"user_id"`
	OsDcfDiskConfig    string            `json:"OS-DCF:diskConfig"`
	RaxBandwidth       []RaxBandwidth    `json:"rax-bandwidth:bandwidth"`
	OsExtStsPowerState int               `json:"OS-EXT-STS:power_state"`
	OsExtStsTaskState  string            `json:"OS-EXT-STS:task_state"`
	OsExtStsVmState    string            `json:"OS-EXT-STS:vm_state"`
}

// NewServerSettings structures record those fields of the Server structure to change
// when updating a server (see UpdateServer method).
type NewServerSettings struct {
	Name       string `json:"name,omitempty"`
	AccessIPv4 string `json:"accessIPv4,omitempty"`
	AccessIPv6 string `json:"accessIPv6,omitempty"`
}

// NewServer structures are used for both requests and responses.
// The fields discussed below are relevent for server-creation purposes.
//
// The Name field contains the desired name of the server.
// Note that (at present) Rackspace permits more than one server with the same name;
// however, software should not depend on this.
// Not only will Rackspace support thank you, so will your own devops engineers.
// A name is required.
//
// The ImageRef field contains the ID of the desired software image to place on the server.
// This ID must be found in the image slice returned by the Images() function.
// This field is required.
//
// The FlavorRef field contains the ID of the server configuration desired for deployment.
// This ID must be found in the flavor slice returned by the Flavors() function.
// This field is required.
//
// For OsDcfDiskConfig, refer to the Image or Server structure documentation.
// This field defaults to "AUTO" if not explicitly provided.
//
// Metadata contains a small key/value association of arbitrary data.
// Neither Rackspace nor OpenStack places significance on this field in any way.
// This field defaults to an empty map if not provided.
//
// Personality specifies the contents of certain files in the server's filesystem.
// The files and their contents are mapped through a slice of FileConfig structures.
// If not provided, all filesystem entities retain their image-specific configuration.
//
// Networks specifies an affinity for the server's various networks and interfaces.
// Networks are identified through UUIDs; see NetworkConfig structure documentation for more details.
// If not provided, network affinity is determined automatically.
//
// The AdminPass field may be used to provide a root- or administrator-password
// during the server provisioning process.
// If not provided, a random password will be automatically generated and returned in this field.
//
// The following fields are intended to be used to communicate certain results about the server being provisioned.
// When attempting to create a new server, these fields MUST not be provided.
// They'll be filled in by the response received from the Rackspace APIs.
//
// The Id field contains the server's unique identifier.
// The identifier's scope is best assumed to be bound by the user's account, unless other arrangements have been made with Rackspace.
//
// Any Links provided are used to refer to the server specifically by URL.
// These links are useful for making additional REST calls not explicitly supported by Gorax.
type NewServer struct {
<<<<<<< HEAD
	Name            string            `json:"name,omitempty"`
	ImageRef        string            `json:"imageRef,omitempty"`
	FlavorRef       string            `json:"flavorRef,omitempty"`
	Metadata        map[string]string `json:"metadata,omitempty"`
	Personality     []FileConfig      `json:"personality,omitempty"`
	Networks        []NetworkConfig   `json:"networks,omitempty"`
	AdminPass       string            `json:"adminPass,omitempty"`
	KeyPairName     string            `json:"key_name,omitempty"`
	Id              string            `json:"id,omitempty"`
	Links           []Link            `json:"links,omitempty"`
	OsDcfDiskConfig string            `json:"OS-DCF:diskConfig,omitempty"`
=======
	Name            string                   `json:"name,omitempty"`
	ImageRef        string                   `json:"imageRef,omitempty"`
	FlavorRef       string                   `json:"flavorRef,omitempty"`
	Metadata        map[string]string        `json:"metadata,omitempty"`
	Personality     []FileConfig             `json:"personality,omitempty"`
	Networks        []NetworkConfig          `json:"networks,omitempty"`
	AdminPass       string                   `json:"adminPass,omitempty"`
	KeyPairName     string                   `json:"key_name,omitempty"`
	Id              string                   `json:"id,omitempty"`
	Links           []Link                   `json:"links,omitempty"`
	OsDcfDiskConfig string                   `json:"OS-DCF:diskConfig,omitempty"`
	SecurityGroup   []map[string]interface{} `json:"security_groups,omitempty"`
	ConfigDrive     bool                     `json:"config_drive"`
	UserData        string                   `json:"user_data"`
>>>>>>> 2dd7d2f0
}

// ResizeRequest structures are used internally to encode to JSON the parameters required to resize a server instance.
// Client applications will not use this structure (no API accepts an instance of this structure).
// See the Region method ResizeServer() for more details on how to resize a server.
type ResizeRequest struct {
	Name       string `json:"name,omitempty"`
	FlavorRef  string `json:"flavorRef"`
	DiskConfig string `json:"OS-DCF:diskConfig,omitempty"`
}

type CreateImage struct {
	Name     string            `json:"name"`
	Metadata map[string]string `json:"metadata,omitempty"`
}<|MERGE_RESOLUTION|>--- conflicted
+++ resolved
@@ -705,19 +705,6 @@
 // Any Links provided are used to refer to the server specifically by URL.
 // These links are useful for making additional REST calls not explicitly supported by Gorax.
 type NewServer struct {
-<<<<<<< HEAD
-	Name            string            `json:"name,omitempty"`
-	ImageRef        string            `json:"imageRef,omitempty"`
-	FlavorRef       string            `json:"flavorRef,omitempty"`
-	Metadata        map[string]string `json:"metadata,omitempty"`
-	Personality     []FileConfig      `json:"personality,omitempty"`
-	Networks        []NetworkConfig   `json:"networks,omitempty"`
-	AdminPass       string            `json:"adminPass,omitempty"`
-	KeyPairName     string            `json:"key_name,omitempty"`
-	Id              string            `json:"id,omitempty"`
-	Links           []Link            `json:"links,omitempty"`
-	OsDcfDiskConfig string            `json:"OS-DCF:diskConfig,omitempty"`
-=======
 	Name            string                   `json:"name,omitempty"`
 	ImageRef        string                   `json:"imageRef,omitempty"`
 	FlavorRef       string                   `json:"flavorRef,omitempty"`
@@ -732,7 +719,6 @@
 	SecurityGroup   []map[string]interface{} `json:"security_groups,omitempty"`
 	ConfigDrive     bool                     `json:"config_drive"`
 	UserData        string                   `json:"user_data"`
->>>>>>> 2dd7d2f0
 }
 
 // ResizeRequest structures are used internally to encode to JSON the parameters required to resize a server instance.

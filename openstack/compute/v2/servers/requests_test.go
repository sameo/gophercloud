--- conflicted
+++ resolved
@@ -328,7 +328,6 @@
 	th.CheckEquals(t, 1, pages)
 }
 
-<<<<<<< HEAD
 func TestCreateServerImage(t *testing.T) {
 	th.SetupHTTP()
 	defer th.TeardownHTTP()
@@ -336,7 +335,8 @@
 
 	_, err := CreateImage(client.ServiceClient(), "serverimage", CreateImageOpts{Name: "test"}).ExtractImageID()
 	th.AssertNoErr(t, err)
-=======
+}
+
 func TestMarshalPersonality(t *testing.T) {
 	name := "/etc/test"
 	contents := []byte("asdfasdf")
@@ -370,5 +370,4 @@
 	if actual[0]["contents"] != base64.StdEncoding.EncodeToString(contents) {
 		t.Fatal("file contents incorrect")
 	}
->>>>>>> a2bfaeaf
 }
--- conflicted
+++ resolved
@@ -108,13 +108,8 @@
 
 // DownloadResult is a *http.Response that is returned from a call to the Download function.
 type DownloadResult struct {
-<<<<<<< HEAD
 	headerResult
-	Body io.Reader
-=======
-	commonResult
 	Body io.ReadCloser
->>>>>>> 2fb8c10a
 }
 
 // ExtractContent is a function that takes a DownloadResult's io.Reader body

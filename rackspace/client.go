package rackspace

import (
	"fmt"

	"github.com/rackspace/gophercloud"
	os "github.com/rackspace/gophercloud/openstack"
	"github.com/rackspace/gophercloud/openstack/utils"
	tokens2 "github.com/rackspace/gophercloud/rackspace/identity/v2/tokens"
)

const (
	// RackspaceUSIdentity is an identity endpoint located in the United States.
	RackspaceUSIdentity = "https://identity.api.rackspacecloud.com/v2.0/"

	// RackspaceUKIdentity is an identity endpoint located in the UK.
	RackspaceUKIdentity = "https://lon.identity.api.rackspacecloud.com/v2.0/"
)

const (
	v20 = "v2.0"
)

// NewClient creates a client that's prepared to communicate with the Rackspace API, but is not
// yet authenticated. Most users will probably prefer using the AuthenticatedClient function
// instead.
//
// Provide the base URL of the identity endpoint you wish to authenticate against as "endpoint".
// Often, this will be either RackspaceUSIdentity or RackspaceUKIdentity.
func NewClient(endpoint string) (*gophercloud.ProviderClient, error) {
	if endpoint == "" {
		return os.NewClient(RackspaceUSIdentity)
	}
	return os.NewClient(endpoint)
}

// AuthenticatedClient logs in to Rackspace with the provided credentials and constructs a
// ProviderClient that's ready to operate.
//
// If the provided AuthOptions does not specify an explicit IdentityEndpoint, it will default to
// the canonical, production Rackspace US identity endpoint.
func AuthenticatedClient(options gophercloud.AuthOptions) (*gophercloud.ProviderClient, error) {
	client, err := NewClient(options.IdentityEndpoint)
	if err != nil {
		return nil, err
	}

	err = Authenticate(client, options)
	if err != nil {
		return nil, err
	}
	return client, nil
}

// Authenticate or re-authenticate against the most recent identity service supported at the
// provided endpoint.
func Authenticate(client *gophercloud.ProviderClient, options gophercloud.AuthOptions) error {
	versions := []*utils.Version{
		&utils.Version{ID: v20, Priority: 20, Suffix: "/v2.0/"},
	}

	chosen, endpoint, err := utils.ChooseVersion(client.IdentityBase, client.IdentityEndpoint, versions)
	if err != nil {
		return err
	}

	switch chosen.ID {
	case v20:
		return v2auth(client, endpoint, options)
	default:
		// The switch statement must be out of date from the versions list.
		return fmt.Errorf("Unrecognized identity version: %s", chosen.ID)
	}
}

// AuthenticateV2 explicitly authenticates with v2 of the identity service.
func AuthenticateV2(client *gophercloud.ProviderClient, options gophercloud.AuthOptions) error {
	return v2auth(client, "", options)
}

func v2auth(client *gophercloud.ProviderClient, endpoint string, options gophercloud.AuthOptions) error {
	v2Client := NewIdentityV2(client)
	if endpoint != "" {
		v2Client.Endpoint = endpoint
	}

	result := tokens2.Create(v2Client, tokens2.WrapOptions(options))

	token, err := result.ExtractToken()
	if err != nil {
		return err
	}

	catalog, err := result.ExtractServiceCatalog()
	if err != nil {
		return err
	}

	client.TokenID = token.ID
	client.EndpointLocator = func(opts gophercloud.EndpointOpts) (string, error) {
		return os.V2EndpointURL(catalog, opts)
	}

	return nil
}

// NewIdentityV2 creates a ServiceClient that may be used to access the v2 identity service.
func NewIdentityV2(client *gophercloud.ProviderClient) *gophercloud.ServiceClient {
	v2Endpoint := client.IdentityBase + "v2.0/"

	return &gophercloud.ServiceClient{
		ProviderClient: client,
		Endpoint:       v2Endpoint,
	}
}

// NewComputeV2 creates a ServiceClient that may be used to access the v2 compute service.
func NewComputeV2(client *gophercloud.ProviderClient, eo gophercloud.EndpointOpts) (*gophercloud.ServiceClient, error) {
	eo.ApplyDefaults("compute")
	url, err := client.EndpointLocator(eo)
	if err != nil {
		return nil, err
	}

	return &gophercloud.ServiceClient{
		ProviderClient: client,
		Endpoint:       url,
	}, nil
}

// NewObjectCDNV1 creates a ServiceClient that may be used with the Rackspace v1 CDN.
func NewObjectCDNV1(client *gophercloud.ProviderClient, eo gophercloud.EndpointOpts) (*gophercloud.ServiceClient, error) {
	eo.ApplyDefaults("rax:object-cdn")
	url, err := client.EndpointLocator(eo)
	if err != nil {
		return nil, err
	}
	return &gophercloud.ServiceClient{ProviderClient: client, Endpoint: url}, nil
}

// NewObjectStorageV1 creates a ServiceClient that may be used with the Rackspace v1 object storage package.
func NewObjectStorageV1(client *gophercloud.ProviderClient, eo gophercloud.EndpointOpts) (*gophercloud.ServiceClient, error) {
	return os.NewObjectStorageV1(client, eo)
}

<<<<<<< HEAD
// NewNetworkV2 creates a ServiceClient that may be used with the Rackspace v2 networking package.
func NewNetworkV2(client *gophercloud.ProviderClient, eo gophercloud.EndpointOpts) (*gophercloud.ServiceClient, error) {
	return NewComputeV2(client, eo)
=======
// NewBlockStorageV1 creates a ServiceClient that can be used to access the
// Rackspace Cloud Block Storage v1 API.
func NewBlockStorageV1(client *gophercloud.ProviderClient, eo gophercloud.EndpointOpts) (*gophercloud.ServiceClient, error) {
	eo.ApplyDefaults("volume")
	url, err := client.EndpointLocator(eo)
	if err != nil {
		return nil, err
	}

	return &gophercloud.ServiceClient{ProviderClient: client, Endpoint: url}, nil
>>>>>>> e52516eb
}<|MERGE_RESOLUTION|>--- conflicted
+++ resolved
@@ -143,11 +143,6 @@
 	return os.NewObjectStorageV1(client, eo)
 }
 
-<<<<<<< HEAD
-// NewNetworkV2 creates a ServiceClient that may be used with the Rackspace v2 networking package.
-func NewNetworkV2(client *gophercloud.ProviderClient, eo gophercloud.EndpointOpts) (*gophercloud.ServiceClient, error) {
-	return NewComputeV2(client, eo)
-=======
 // NewBlockStorageV1 creates a ServiceClient that can be used to access the
 // Rackspace Cloud Block Storage v1 API.
 func NewBlockStorageV1(client *gophercloud.ProviderClient, eo gophercloud.EndpointOpts) (*gophercloud.ServiceClient, error) {
@@ -158,5 +153,4 @@
 	}
 
 	return &gophercloud.ServiceClient{ProviderClient: client, Endpoint: url}, nil
->>>>>>> e52516eb
 }
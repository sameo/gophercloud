package rackspace

import (
	"fmt"

	"github.com/rackspace/gophercloud"
	os "github.com/rackspace/gophercloud/openstack"
	"github.com/rackspace/gophercloud/openstack/utils"
	tokens2 "github.com/rackspace/gophercloud/rackspace/identity/v2/tokens"
)

const (
	// RackspaceUSIdentity is an identity endpoint located in the United States.
	RackspaceUSIdentity = "https://identity.api.rackspacecloud.com/v2.0/"

	// RackspaceUKIdentity is an identity endpoint located in the UK.
	RackspaceUKIdentity = "https://lon.identity.api.rackspacecloud.com/v2.0/"
)

const (
	v20 = "v2.0"
)

// NewClient creates a client that's prepared to communicate with the Rackspace API, but is not
// yet authenticated. Most users will probably prefer using the AuthenticatedClient function
// instead.
//
// Provide the base URL of the identity endpoint you wish to authenticate against as "endpoint".
// Often, this will be either RackspaceUSIdentity or RackspaceUKIdentity.
func NewClient(endpoint string) (*gophercloud.ProviderClient, error) {
	if endpoint == "" {
		return os.NewClient(RackspaceUSIdentity)
	}
	return os.NewClient(endpoint)
}

// AuthenticatedClient logs in to Rackspace with the provided credentials and constructs a
// ProviderClient that's ready to operate.
//
// If the provided AuthOptions does not specify an explicit IdentityEndpoint, it will default to
// the canonical, production Rackspace US identity endpoint.
func AuthenticatedClient(options gophercloud.AuthOptions) (*gophercloud.ProviderClient, error) {
	client, err := NewClient(options.IdentityEndpoint)
	if err != nil {
		return nil, err
	}

	err = Authenticate(client, options)
	if err != nil {
		return nil, err
	}
	return client, nil
}

// Authenticate or re-authenticate against the most recent identity service supported at the
// provided endpoint.
func Authenticate(client *gophercloud.ProviderClient, options gophercloud.AuthOptions) error {
	versions := []*utils.Version{
		&utils.Version{ID: v20, Priority: 20, Suffix: "/v2.0/"},
	}

	chosen, endpoint, err := utils.ChooseVersion(client.IdentityBase, client.IdentityEndpoint, versions)
	if err != nil {
		return err
	}

	switch chosen.ID {
	case v20:
		return v2auth(client, endpoint, options)
	default:
		// The switch statement must be out of date from the versions list.
		return fmt.Errorf("Unrecognized identity version: %s", chosen.ID)
	}
}

// AuthenticateV2 explicitly authenticates with v2 of the identity service.
func AuthenticateV2(client *gophercloud.ProviderClient, options gophercloud.AuthOptions) error {
	return v2auth(client, "", options)
}

func v2auth(client *gophercloud.ProviderClient, endpoint string, options gophercloud.AuthOptions) error {
	v2Client := NewIdentityV2(client)
	if endpoint != "" {
		v2Client.Endpoint = endpoint
	}

	result := tokens2.Create(v2Client, tokens2.WrapOptions(options))

	token, err := result.ExtractToken()
	if err != nil {
		return err
	}

	catalog, err := result.ExtractServiceCatalog()
	if err != nil {
		return err
	}

	client.TokenID = token.ID
	client.EndpointLocator = func(opts gophercloud.EndpointOpts) (string, error) {
		return os.V2EndpointURL(catalog, opts)
	}

	return nil
}

// NewIdentityV2 creates a ServiceClient that may be used to access the v2 identity service.
func NewIdentityV2(client *gophercloud.ProviderClient) *gophercloud.ServiceClient {
	v2Endpoint := client.IdentityBase + "v2.0/"

	return &gophercloud.ServiceClient{
		Provider: client,
		Endpoint: v2Endpoint,
	}
}

<<<<<<< HEAD
// NewComputeV2 creates a ServiceClient that may be used to access the v2 compute service.
func NewComputeV2(client *gophercloud.ProviderClient, eo gophercloud.EndpointOpts) (*gophercloud.ServiceClient, error) {
	eo.ApplyDefaults("compute")
=======
// NewObjectCDNV1 creates a ServiceClient that may be used with the Rackspace v1 CDN.
func NewObjectCDNV1(client *gophercloud.ProviderClient, eo gophercloud.EndpointOpts) (*gophercloud.ServiceClient, error) {
	eo.ApplyDefaults("rax:object-cdn")
>>>>>>> f36c4307
	url, err := client.EndpointLocator(eo)
	if err != nil {
		return nil, err
	}
<<<<<<< HEAD
	return &gophercloud.ServiceClient{
		Provider: client,
		Endpoint: url,
	}, nil
=======
	return &gophercloud.ServiceClient{Provider: client, Endpoint: url}, nil
}

// NewObjectStorageV1 creates a ServiceClient that may be used with the Rackspace v1 object storage package.
func NewObjectStorageV1(client *gophercloud.ProviderClient, eo gophercloud.EndpointOpts) (*gophercloud.ServiceClient, error) {
	return os.NewObjectStorageV1(client, eo)
>>>>>>> f36c4307
}<|MERGE_RESOLUTION|>--- conflicted
+++ resolved
@@ -114,30 +114,31 @@
 	}
 }
 
-<<<<<<< HEAD
 // NewComputeV2 creates a ServiceClient that may be used to access the v2 compute service.
 func NewComputeV2(client *gophercloud.ProviderClient, eo gophercloud.EndpointOpts) (*gophercloud.ServiceClient, error) {
 	eo.ApplyDefaults("compute")
-=======
-// NewObjectCDNV1 creates a ServiceClient that may be used with the Rackspace v1 CDN.
-func NewObjectCDNV1(client *gophercloud.ProviderClient, eo gophercloud.EndpointOpts) (*gophercloud.ServiceClient, error) {
-	eo.ApplyDefaults("rax:object-cdn")
->>>>>>> f36c4307
 	url, err := client.EndpointLocator(eo)
 	if err != nil {
 		return nil, err
 	}
-<<<<<<< HEAD
+
 	return &gophercloud.ServiceClient{
 		Provider: client,
 		Endpoint: url,
 	}, nil
-=======
+}
+
+// NewObjectCDNV1 creates a ServiceClient that may be used with the Rackspace v1 CDN.
+func NewObjectCDNV1(client *gophercloud.ProviderClient, eo gophercloud.EndpointOpts) (*gophercloud.ServiceClient, error) {
+	eo.ApplyDefaults("rax:object-cdn")
+	url, err := client.EndpointLocator(eo)
+	if err != nil {
+		return nil, err
+	}
 	return &gophercloud.ServiceClient{Provider: client, Endpoint: url}, nil
 }
 
 // NewObjectStorageV1 creates a ServiceClient that may be used with the Rackspace v1 object storage package.
 func NewObjectStorageV1(client *gophercloud.ProviderClient, eo gophercloud.EndpointOpts) (*gophercloud.ServiceClient, error) {
 	return os.NewObjectStorageV1(client, eo)
->>>>>>> f36c4307
 }
<!DOCTYPE html>
<html lang="en">
	<head>
		<meta charset='utf-8' />
		<meta name="description" content="Kestrel : A completely open computer design." />
		<link rel="stylesheet" type="text/css" media="screen" href="{{site.baseurl}}/dist/css/bootstrap.min.css" />
		<link rel="stylesheet" type="text/css" media="screen" href="{{site.baseurl}}/css/site.css" />
		<title>Gophercloud</title>
	</head>

	<body class="text-justify">
		<div class="container">
			<div class="row">
        <nav class="navbar navbar-default" role="navigation">
          <div class="container-fluid">
            <div class="navbar-header">
<<<<<<< HEAD
              <a href="/" class="navbar-brand"><img height="24px" src="{{site.baseurl}}/images/gophercloud-original.png" />&nbsp;Gophercloud</a>
=======
              <a href="{{site.baseurl}}" class="navbar-brand"><img height="24px" src="{{site.baseurl}}/images/gophercloud-original.png" />&nbsp;Gophercloud</a>
>>>>>>> 9ed24813
            </div>
            <div class="collapse navbar-collapse">
              <ul class="nav navbar-nav">
                <li><a href="{{site.baseurl}}/docs.html">Documentation</a></li>
                <li><a href="{{site.baseurl}}/community.html">Community and Support</a></li>
<<<<<<< HEAD
                <li><a href="https://github.com/rackspace/gophercloud/issues" target="_blank">Issues</a></li>
=======
                <li><a href="https://github.com/rackspace/gophercloud/issues">Issues</a></li>
>>>>>>> 9ed24813
                <li><a href="{{site.baseurl}}/license.html">License</a></li>
              </ul>
            </div>
          </div>
					<a id="forkme_banner" href="https://github.com/rackspace/gophercloud">View on GitHub</a>
        </nav>
			</div>
			{{ content }}
			<div class="row">
				<div class="col-md-12">
					<footer class="inner small">
            <p class="copyright">
              Gophercloud maintained by <a href="https://github.com/sam-falvo">sam-falvo</a>.<br />
              The Gophercloud logo was designed by Patrick Deuley.
            </p>
					</footer>
				</div>
			</div>
		</div>
	</body>
</html>
<|MERGE_RESOLUTION|>--- conflicted
+++ resolved
@@ -14,21 +14,13 @@
         <nav class="navbar navbar-default" role="navigation">
           <div class="container-fluid">
             <div class="navbar-header">
-<<<<<<< HEAD
-              <a href="/" class="navbar-brand"><img height="24px" src="{{site.baseurl}}/images/gophercloud-original.png" />&nbsp;Gophercloud</a>
-=======
               <a href="{{site.baseurl}}" class="navbar-brand"><img height="24px" src="{{site.baseurl}}/images/gophercloud-original.png" />&nbsp;Gophercloud</a>
->>>>>>> 9ed24813
             </div>
             <div class="collapse navbar-collapse">
               <ul class="nav navbar-nav">
                 <li><a href="{{site.baseurl}}/docs.html">Documentation</a></li>
                 <li><a href="{{site.baseurl}}/community.html">Community and Support</a></li>
-<<<<<<< HEAD
                 <li><a href="https://github.com/rackspace/gophercloud/issues" target="_blank">Issues</a></li>
-=======
-                <li><a href="https://github.com/rackspace/gophercloud/issues">Issues</a></li>
->>>>>>> 9ed24813
                 <li><a href="{{site.baseurl}}/license.html">License</a></li>
               </ul>
             </div>

# Gophercloud Acceptance tests

The purpose of these acceptance tests is to validate that SDK features meet
the requirements of a contract - to consumers, other parts of the library, and
to a remote API.

> **Note:** Because every test will be run against a real API endpoint, you
> may incur bandwidth and service charges for all the resource usage. These
> tests *should* remove their remote products automatically. However, there may
> be certain cases where this does not happen; always double-check to make sure
> you have no stragglers left behind.

### Step 1. Set environment variables

A lot of tests rely on environment variables for configuration - so you will need
to set them before running the suite. If you're testing against pure OpenStack APIs,
you can download a file that contains all of these variables for you: just visit
the `project/access_and_security` page in your control panel and click the "Download
OpenStack RC File" button at the top right. For all other providers, you will need
to set them manually.

#### Authentication

|Name|Description|
|---|---|
|`OS_USERNAME`|Your API username|
|`OS_PASSWORD`|Your API password|
|`OS_AUTH_URL`|The identity URL you need to authenticate|
|`OS_TENANT_NAME`|Your API tenant name|
|`OS_TENANT_ID`|Your API tenant ID|
|`RS_USERNAME`|Your Rackspace username|
|`RS_APIKEY`|Your Rackspace API key|

#### General

|Name|Description|
|---|---|
|`OS_REGION_NAME`|The region you want your resources to reside in|
|`RS_REGION`|Rackspace region you want your resource to reside in|

#### Compute

|Name|Description|
|---|---|
|`OS_IMAGE_ID`|The ID of the image your want your server to be based on|
|`OS_FLAVOR_ID`|The ID of the flavor you want your server to be based on|
|`OS_FLAVOR_ID_RESIZE`|The ID of the flavor you want your server to be resized to|
|`RS_IMAGE_ID`|The ID of the image you want servers to be created with|
|`RS_FLAVOR_ID`|The ID of the flavor you want your server to be created with|

### 2. Run the test suite

<<<<<<< HEAD
Run:

```
script/acceptancetest
```

Or manually with:

```
go test -v -tags 'acceptance fixtures' github.com/rackspace/gophercloud/...
```

Alternatively, you can execute the above from your nested git folder (i.e. the
  workspace visible when browsing the Github repository) by replacing
  `github.com/rackspace/gophercloud/...` with `./...`
=======
From the root directory, run:

```
./script/acceptancetest
```
>>>>>>> f36c4307
<|MERGE_RESOLUTION|>--- conflicted
+++ resolved
@@ -50,26 +50,8 @@
 
 ### 2. Run the test suite
 
-<<<<<<< HEAD
-Run:
-
-```
-script/acceptancetest
-```
-
-Or manually with:
-
-```
-go test -v -tags 'acceptance fixtures' github.com/rackspace/gophercloud/...
-```
-
-Alternatively, you can execute the above from your nested git folder (i.e. the
-  workspace visible when browsing the Github repository) by replacing
-  `github.com/rackspace/gophercloud/...` with `./...`
-=======
 From the root directory, run:
 
 ```
 ./script/acceptancetest
-```
->>>>>>> f36c4307
+```